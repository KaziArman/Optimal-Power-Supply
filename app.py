# app.py
# Streamlit + Pyomo DC Power Flow (auto-layout diagram, compact styling, smart labels)

import numpy as np
import pandas as pd
import streamlit as st
import matplotlib.pyplot as plt
import networkx as nx

import pyomo.environ as pyo
from pyomo.environ import inequality, minimize
from pyomo.contrib.appsi.solvers import Highs  # pure-Python HiGHS (deploy-friendly)

# Try to import adjustText (optional). If missing, we just skip collision-avoidance.
try:
    from adjustText import adjust_text
    _HAS_ADJUST = False
except Exception:
    _HAS_ADJUST = False

<<<<<<< HEAD
st.set_page_config(page_title="DC Power Flow (Pyomo)", layout="wide")
=======
st.set_page_config(page_title="DC Power Flow", layout="wide")
>>>>>>> b76efe67
st.markdown(
    "<h1 style='text-align: center;'>DC Power Flow Optimization (Pyomo)</h1>",
    unsafe_allow_html=True
)

col1, col2, col3 = st.columns([1,2,1])   # middle column is wider
with col2:
    st.image(
        "formulation.png",   # path to your image file
        caption="Optimization Model Formulation",
        width=1000                 # set a fixed width in pixels
        # use_container_width=True  # alternatively stretch to fit column width
    )
<<<<<<< HEAD
=======

>>>>>>> b76efe67
st.caption("Edit the data and click **Solve**. The compact diagram shows Pg*, Pl*, θ and the Optimal Cost.")

# -------------------------------------------------------------------
# Starter data (no x,y needed; layout computed automatically)
# -------------------------------------------------------------------
def example_data():
    buses = pd.DataFrame({
        "bus":  [0, 1, 2],
        "name": ["B0", "B1", "B2"],
    })
    generations = pd.DataFrame({
        "gen":   [0, 1],
        "bus":   [0, 1],
        "pgmax": [20.0, 30.0],
        "cost":  [0.2,  0.5],
    })
    loads = pd.DataFrame({
        "load_id": [0],
        "bus":     [2],
        "load":    [25.0],
    })
    lines = pd.DataFrame({
        "line":     [0, 1, 2],
        "from_bus": [0, 0, 1],   # L0: B0->B1, L1: B0->B2, L2: B1->B2
        "to_bus":   [1, 2, 2],
        "plmax":    [15.0, 15.0, 15.0],
        "Bl":       [1000.0, 1000.0, 1000.0],
    })
    return buses, generations, loads, lines

# ---------------------------
# UI – editable parameter tables
# ---------------------------
st.subheader("Input Data")

buses, generations, loads, lines = example_data()

c1, c2 = st.columns(2)
with c1:
    st.markdown("**Buses** (columns: `bus`, `name`)")
    buses = st.data_editor(buses, num_rows="dynamic", key="buses_editor", use_container_width=True)
with c2:
    st.markdown("**Generators** (columns: `gen`, `bus`, `pgmax`, `cost`)")
    generations = st.data_editor(generations, num_rows="dynamic", key="gens_editor", use_container_width=True)

c3, c4 = st.columns(2)
with c3:
    st.markdown("**Loads** (columns: `load_id`, `bus`, `load`)")
    loads = st.data_editor(loads, num_rows="dynamic", key="loads_editor", use_container_width=True)
with c4:
    st.markdown("**Lines** (columns: `line`, `from_bus`, `to_bus`, `plmax`, `Bl`)")
    lines = st.data_editor(lines, num_rows="dynamic", key="lines_editor", use_container_width=True)

# Slack bus choice (external id)
candidate_slacks = sorted(buses["bus"].unique()) if "bus" in buses.columns else []
slack_bus = st.selectbox("Slack bus (external id)", candidate_slacks, index=0 if candidate_slacks else None)

solver_choice = st.selectbox("Solver", ["GLPK","HiGHS"], index=0)

# Toggle: show Pg* in blue to stand out (optional)
show_pg_star_blue = st.toggle("Highlight Pg* in blue", value=True)

# ---------------------------
# Auto-layout (no x,y required)
# ---------------------------
def compute_positions(buses_df: pd.DataFrame, lines_df: pd.DataFrame):
    """Return dict {bus_id: (x,y)}. If x,y present, use them; else spring layout (rescaled)."""
    if {"x", "y"}.issubset(buses_df.columns):
        return {int(r["bus"]): (float(r["x"]), float(r["y"])) for _, r in buses_df.iterrows()}
    G = nx.Graph()
    for b in buses_df["bus"]:
        G.add_node(int(b))
    for _, row in lines_df.iterrows():
        G.add_edge(int(row["from_bus"]), int(row["to_bus"]))
    raw = nx.spring_layout(G, seed=42)

    xs = np.array([p[0] for p in raw.values()])
    ys = np.array([p[1] for p in raw.values()])
    def scale(v, vmin, vmax, a, b):
        return a + (v - vmin) * (b - a) / (vmax - vmin if vmax > vmin else 1.0)

    # Compact rectangle ~ (0..3) x (0.3..2.1)
    pos = {b: (scale(x, xs.min(), xs.max(), 0.0, 3.0),
               scale(y, ys.min(), ys.max(), 0.3, 2.1)) for b, (x, y) in raw.items()}
    return pos

# ---------------------------
# Build + solve function
# ---------------------------
def build_and_solve(buses, generations, loads, lines, slack_bus_ext, solver_choice):
    # Schema checks
    required_cols = {
        "buses": {"bus", "name"},
        "generations": {"gen", "bus", "pgmax", "cost"},
        "loads": {"load_id", "bus", "load"},
        "lines": {"line", "from_bus", "to_bus", "plmax", "Bl"},
    }
    for tab, req in required_cols.items():
        df = {"buses": buses, "generations": generations, "loads": loads, "lines": lines}[tab]
        miss = req - set(df.columns)
        if miss:
            raise ValueError(f"{tab}: missing columns {sorted(miss)}")

    buses = buses.reset_index(drop=True)
    generations = generations.reset_index(drop=True)
    loads = loads.reset_index(drop=True)
    lines = lines.reset_index(drop=True)

    Nb, Ng, Nl = len(buses), len(generations), len(lines)
    ext2int = {int(buses.loc[i, "bus"]): i for i in range(Nb)}
    def b_int(ext):
        if ext not in ext2int: raise ValueError(f"Unknown bus id {ext}")
        return ext2int[ext]

    g_bus  = {g: b_int(int(generations.loc[g, "bus"])) for g in range(Ng)}
    pgmax  = {g: float(generations.loc[g, "pgmax"]) for g in range(Ng)}
    gcost  = {g: float(generations.loc[g, "cost"])  for g in range(Ng)}
    line_f = {l: b_int(int(lines.loc[l, "from_bus"])) for l in range(Nl)}
    line_t = {l: b_int(int(lines.loc[l, "to_bus"]))   for l in range(Nl)}
    plmax  = {l: float(lines.loc[l, "plmax"]) for l in range(Nl)}
    Bl     = {l: float(lines.loc[l, "Bl"])    for l in range(Nl)}

    Pd = {i: 0.0 for i in range(Nb)}
    for _, row in loads.iterrows():
        Pd[b_int(int(row["bus"]))] += float(row["load"])

    slack_int = b_int(int(slack_bus_ext))

    # Pyomo model
    model = pyo.ConcreteModel()
    model.Pg = pyo.Var(range(Ng), within=pyo.Reals, bounds=(0, None))
    model.Pl = pyo.Var(range(Nl), within=pyo.Reals)
    model.theta = pyo.Var(range(Nb), within=pyo.Reals, bounds=(-np.pi, np.pi))

    Pg, Pl, theta = model.Pg, model.Pl, model.theta
    model.obj = pyo.Objective(expr=sum(Pg[g]*gcost[g] for g in range(Ng)), sense=minimize)

    model.balance = pyo.ConstraintList()
    for n in range(Nb):
        sum_Pg  = sum(Pg[g] for g in range(Ng) if g_bus[g]==n)
        sum_Pls = sum(Pl[l] for l in range(Nl) if line_f[l]==n)
        sum_Plr = sum(Pl[l] for l in range(Nl) if line_t[l]==n)
        model.balance.add(expr=sum_Pg - sum_Pls + sum_Plr == Pd[n])

    model.flux = pyo.ConstraintList()
    for l in range(Nl):
        model.flux.add(expr = Pl[l] == Bl[l]*(theta[line_f[l]] - theta[line_t[l]]))

    model.limger = pyo.ConstraintList()
    for g in range(Ng):
        model.limger.add(inequality(0, Pg[g], pgmax[g]))

    model.limflux = pyo.ConstraintList()
    for l in range(Nl):
        model.limflux.add(inequality(-plmax[l], Pl[l], plmax[l]))

    model.ref = pyo.Constraint(expr = theta[slack_int] == 0.0)

    # Solve
    if solver_choice.startswith("GLPK"):
        opt = pyo.SolverFactory("glpk")
        res = opt.solve(model, tee=False)
    else:
        # Pyomo APPsi HiGHS
        from pyomo.contrib.appsi.solvers import Highs
        opt = Highs()
        # Useful config flags
        opt.config.stream_solver = False
        opt.config.load_solution = True
        res = opt.solve(model)
    
    # Unified status extraction
    if hasattr(res, "termination_condition"):
        status = str(res.termination_condition)  # APPsi
    elif hasattr(res, "solver") and hasattr(res.solver, "termination_condition"):
        status = str(res.solver.termination_condition)  # Legacy
    else:
        status = "unknown"

    # Results (external ids)
    obj = float(pyo.value(model.obj))
    Pg_sol = {}
    for g in range(Ng):
        bus_ext = int(generations.loc[g, "bus"])
        Pg_sol[bus_ext] = Pg_sol.get(bus_ext, 0.0) + float(pyo.value(Pg[g]))
    Pl_sol = {int(lines.loc[l, "line"]): float(pyo.value(Pl[l])) for l in range(Nl)}
    theta_sol = {int(buses.loc[n, "bus"]): float(pyo.value(theta[n])) for n in range(Nb)}

    return status, obj, Pg_sol, Pl_sol, theta_sol

# ---------------------------
# Helper: base font size from free space
# ---------------------------
def auto_base_font(pos):
    xs = [p[0] for p in pos.values()]
    ys = [p[1] for p in pos.values()]
    span = max((max(xs) - min(xs)), (max(ys) - min(ys)), 1e-6)
    # Smaller span => larger font; cap between 6 and 11
    base = int(np.clip(10.0 / span, 6, 11))
    return base

# ---------------------------
# Diagram (buses = circles, thin arrows, color-coded, smart labels)
# ---------------------------
def draw_diagram(buses, generations, loads, lines, Pg_sol, Pl_sol, theta_sol, obj, pos, show_pg_star_blue=True):
    names = {int(r["bus"]): str(r["name"]) for _, r in buses.iterrows()}
    gen_at_bus = {int(row["bus"]): (float(row["pgmax"]), float(row["cost"]))
                  for _, row in generations.iterrows()}
    Pd_at_bus = loads.groupby("bus")["load"].sum().to_dict()

    Plmax_on_line = {int(row["line"]): float(row["plmax"]) for _, row in lines.iterrows()}
    ends_on_line  = {int(row["line"]): (int(row["from_bus"]), int(row["to_bus"]))
                     for _, row in lines.iterrows()}

    # Compact figure
    fig = plt.figure(figsize=(5.0, 3.0), dpi=170)
    ax = fig.add_axes([0.06, 0.08, 0.88, 0.82])
    ax.axis("off")

    # Auto font size from free space
    base_font = auto_base_font(pos)

    # Thinner arrows
    abs_flows = [abs(v) for v in Pl_sol.values()] or [1.0]
    fmax = max(abs_flows)
    def lw(flow):
        return 1.0 + 1.0 * (abs(flow) / (fmax if fmax > 0 else 1.0))

    # Collect texts for optional adjustText
    texts = []

    # Lines with orientation-aware label offsets + bbox
    for lid, flow in sorted(Pl_sol.items()):
        i, j = ends_on_line[lid]
        (x0, y0), (x1, y1) = pos[i], pos[j]
        ax.annotate("", xy=(x1, y1), xytext=(x0, y0),
                    arrowprops=dict(arrowstyle="-|>", lw=lw(flow), color="#DD571C"))

        xm, ym = (x0 + x1) / 2, (y0 + y1) / 2
        dx, dy = (x1 - x0), (y1 - y0)

        # Offset labels depending on line orientation
        if abs(dx) >= abs(dy):   # mostly horizontal
            offs_name = (0.0, +0.12)
            offs_pl   = (0.0, +0.02)
            offs_lim  = (0.0, -0.10)
        else:                    # mostly vertical
            offs_name = (+0.12, 0.0)
            offs_pl   = (+0.12, -0.12)
            offs_lim  = (+0.12, -0.24)

        t1 = ax.text(xm + offs_name[0], ym + offs_name[1], f"L{lid}",
                     ha="center", va="bottom", fontsize=base_font,
                     bbox=dict(facecolor="white", edgecolor="none", alpha=0.7, pad=1))
        t2 = ax.text(xm + offs_pl[0],   ym + offs_pl[1],   f"Pl = {flow:.2f} kW",
                     ha="center", va="center",color="teal", fontsize=base_font,
                     bbox=dict(facecolor="white", edgecolor="none", alpha=0.7, pad=1))
        t3 = ax.text(xm + offs_lim[0],  ym + offs_lim[1],  f"limit = {Plmax_on_line[lid]:.0f} kW",
                     ha="center", va="top", fontsize=max(6, base_font-1), color="red",
                     bbox=dict(facecolor="white", edgecolor="none", alpha=0.7, pad=1))
        texts += [t1, t2, t3]

    # Buses as circles + labels + angles (with small bbox)
    for b, (x, y) in pos.items():
        node = plt.Circle((x, y), 0.07, color="black")
        ax.add_patch(node)

        tb = ax.text(x - 0.14, y - 0.02, names.get(b, f"B{b}"),
                     fontsize=base_font, ha="right", va="center",
                     bbox=dict(facecolor="white", edgecolor="none", alpha=0.7, pad=0.5))
        tth = ax.text(x + 0.12, y + 0.02, f"θ = {theta_sol.get(b, 0):.3f}",
                      fontsize=max(6, base_font-1), ha="left", va="bottom",
                      bbox=dict(facecolor="white", edgecolor="none", alpha=0.7, pad=0.5))
        texts += [tb, tth]

        # Generator constraints (green) + Pg* (optionally blue)
        if b in gen_at_bus:
            pgmax, cg = gen_at_bus[b]
            t_pgmax = ax.text(x, y + 0.45, f"Pg ≤ {pgmax:.0f} kW",
                              ha="center", fontsize=base_font, color="red",
                              bbox=dict(facecolor="white", edgecolor="none", alpha=0.7, pad=0.5))
            t_cg = ax.text(x, y + 0.32, f"Cg = {cg:.2f} $/kWh",
                           ha="center", fontsize=base_font, color="brown",
                           bbox=dict(facecolor="white", edgecolor="none", alpha=0.7, pad=0.5))
            color_pg = "#0a68cc" if show_pg_star_blue else "black"
            t_pgstar = ax.text(x, y + 0.20, f"Pg* = {Pg_sol.get(b, 0):.2f} kW",
                               ha="center", fontsize=base_font, color=color_pg,
                               bbox=dict(facecolor="white", edgecolor="none", alpha=0.7, pad=0.5))
            texts += [t_pgmax, t_cg, t_pgstar]

        # Load arrow and Pd (dark red), with small connector bar
        Pd = float(Pd_at_bus.get(b, 0.0))
        if Pd > 0:
            ax.plot([x - 0.10, x + 0.10], [y - 0.12, y - 0.12], color="black", lw=1.3)
            ax.annotate("", xy=(x, y - 0.35), xytext=(x, y - 0.12),
                        arrowprops=dict(arrowstyle="-|>", lw=1.3, color="black"))
            t_pd = ax.text(x, y - 0.45, f"Pd = {Pd:.0f} kW",
                           ha="center", fontsize=base_font, color="#b23a48",
                           bbox=dict(facecolor="white", edgecolor="none", alpha=0.7, pad=0.5))
            texts.append(t_pd)

    # Optimal cost (top-right)
    xs = [p[0] for p in pos.values()]
    ys = [p[1] for p in pos.values()]
    t_cost = ax.text(max(xs) + 0.35, max(ys) + 0.35, f"Optimal Cost:  ${obj:,.4f}",
                     ha="right", va="top", fontsize=base_font+1, color="#1f4b99",
                     bbox=dict(facecolor="white", edgecolor="none", alpha=0.7, pad=1))

    # Optional: collision-avoidance if adjustText is available
    if _HAS_ADJUST:
        try:
            adjust_text(texts + [t_cost], ax=ax, expand_points=(1.2, 1.2), force_text=(0.2, 0.2),
                        arrowprops=dict(arrowstyle="-", lw=0.5, color='gray'))
        except Exception:
            pass

    plt.tight_layout(pad=0.4)
    st.pyplot(fig, clear_figure=True)

# ---------------------------
# Solve
# ---------------------------
solve_btn = st.button("Solve")
st.markdown(
    '<a href="https://github.com/KaziArman/Optimal-Power-Supply/blob/a8861ea5741cd8181dbd93f089b6dc8766ffd720/power%20flow%20solution%20gurobipy.py" target="_blank">**Gurobipy Code**</a>'
    '     '
    '<a href="https://github.com/KaziArman/Optimal-Power-Supply/blob/a8861ea5741cd8181dbd93f089b6dc8766ffd720/power%20flow%20solution%20pyomo.py" target="_blank">**Pyomo Code**</a>'
    '    '
    '<a href="https://github.com/KaziArman/Optimal-Power-Supply/blob/573cf41f21b63833a8401010d8d7603f4839f95d/powerSystem.xlsx" target="_blank">Data File</a>',
    unsafe_allow_html=True
)
<<<<<<< HEAD

=======
>>>>>>> b76efe67

if solve_btn:
    try:
        with st.spinner("Solving…"):
            status, obj, Pg_sol, Pl_sol, theta_sol = build_and_solve(
                buses, generations, loads, lines, slack_bus_ext=slack_bus, solver_choice=solver_choice
            )

        st.success(f"Solve status: {status}")
        st.info(f"Optimal objective (total generation cost): **${obj:,.4f}**")

        col1, col2, col3 = st.columns(3)
        with col1:
            st.subheader("Pg* (kW)")
            st.dataframe(pd.DataFrame(sorted(Pg_sol.items()), columns=["Bus", "Pg*"]), use_container_width=True)
        with col2:
            st.subheader("Pl* (kW)")
            st.dataframe(pd.DataFrame(sorted(Pl_sol.items()), columns=["Line", "Pl*"]), use_container_width=True)
        with col3:
            st.subheader("θ* (rad)")
            st.dataframe(pd.DataFrame(sorted(theta_sol.items()), columns=["Bus", "θ*"]), use_container_width=True)

        # Auto positions (or use buses.x,y if provided)
        pos = compute_positions(buses, lines)

        st.subheader("Diagram with Optimal Values")
        draw_diagram(buses, generations, loads, lines, Pg_sol, Pl_sol, theta_sol, obj, pos,
                     show_pg_star_blue=show_pg_star_blue)

    except Exception as e:
        st.error("Failed to solve. Please check your inputs.")
        st.exception(e)
else:
    st.info("Adjust the tables above and click **Solve**.")<|MERGE_RESOLUTION|>--- conflicted
+++ resolved
@@ -18,13 +18,10 @@
 except Exception:
     _HAS_ADJUST = False
 
-<<<<<<< HEAD
 st.set_page_config(page_title="DC Power Flow (Pyomo)", layout="wide")
-=======
-st.set_page_config(page_title="DC Power Flow", layout="wide")
->>>>>>> b76efe67
+
 st.markdown(
-    "<h1 style='text-align: center;'>DC Power Flow Optimization (Pyomo)</h1>",
+    "<h1 style='text-align: center;'>DC Power Flow Optimization</h1>",
     unsafe_allow_html=True
 )
 
@@ -36,10 +33,7 @@
         width=1000                 # set a fixed width in pixels
         # use_container_width=True  # alternatively stretch to fit column width
     )
-<<<<<<< HEAD
-=======
-
->>>>>>> b76efe67
+
 st.caption("Edit the data and click **Solve**. The compact diagram shows Pg*, Pl*, θ and the Optimal Cost.")
 
 # -------------------------------------------------------------------
@@ -97,7 +91,7 @@
 candidate_slacks = sorted(buses["bus"].unique()) if "bus" in buses.columns else []
 slack_bus = st.selectbox("Slack bus (external id)", candidate_slacks, index=0 if candidate_slacks else None)
 
-solver_choice = st.selectbox("Solver", ["GLPK","HiGHS"], index=0)
+solver_choice = st.selectbox("Solver", ["HiGHS (Recommended)", "GLPK (Local Only)",], index=0)
 
 # Toggle: show Pg* in blue to stand out (optional)
 show_pg_star_blue = st.toggle("Highlight Pg* in blue", value=True)
@@ -371,10 +365,6 @@
     '<a href="https://github.com/KaziArman/Optimal-Power-Supply/blob/573cf41f21b63833a8401010d8d7603f4839f95d/powerSystem.xlsx" target="_blank">Data File</a>',
     unsafe_allow_html=True
 )
-<<<<<<< HEAD
-
-=======
->>>>>>> b76efe67
 
 if solve_btn:
     try:
